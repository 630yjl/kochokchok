"use client";

import Link from "next/link";
import { useEffect } from "react";

export default function MainPage() {
  useEffect(() => {
    const script = document.createElement("script");
    script.src =
      "https://unpkg.com/@dotlottie/player-component@2.7.12/dist/dotlottie-player.mjs";
    script.type = "module";
    document.body.appendChild(script);

    return () => {
      document.body.removeChild(script);
    };
  }, []);

  return (
<<<<<<< HEAD
    <main className="flex h-[45rem] p-3.5 px-5 flex-col justify-center items-center gap-4">
      <div className="flex h-full p-3.5 px-5 flex-col justify-center items-center gap-4 self-stretch">
        <div
          className="flex min-h-[10rem] flex-col items-start flex-1 self-stretch p-5 rounded-2xl shadow-lg"
=======
    <main className="flex box-border overflow-hidden px-5 flex-col justify-center items-center gap-4">
      <div className="flex-1 w-full flex flex-col p-3.5 px-5 gap-4">
        {/* 상단 섹션 */}
        <section
          className="h-[40vh] flex flex-col items-start self-stretch p-5 rounded-2xl shadow-lg mb-0"
>>>>>>> 6b25ea85
          style={{
            backgroundImage: "url('/images/mainpageImage.png')",
            backgroundSize: "cover",
            backgroundPosition: "center",
          }}
        >
          <span className="text-[#332400] text-[1.3rem] font-semibold font-sandoll font-normal leading-[2rem] tracking-[-0.05625rem]">
            세상에 모든 코촉촉이들을 위한
          </span>
          <span className="text-[#332400] text-[1.6rem] font-semibold font-sandoll font-normal leading-[2rem] tracking-[-0.05625rem]">
            집사들의 선택
          </span>
        </section>

<<<<<<< HEAD
        <div className="flex gap-4 w-full">
          <div className="flex-1 min-h-[14rem] h-full p-5 flex-col items-start rounded-2xl bg-[#FDECFE] shadow-lg">
            <Link href="../jobList">
              <span className="text-[#332400] text-[0.8rem] font-semibold font-sandoll font-normal leading-[1.6875rem] tracking-[-0.05625rem]">
                판매 & 구인 커뮤니티
              </span>
              {/* <span>기능 설명</span> */}
              <div>
                <dotlottie-player
                  className="mt-auto w-full flex-1"
                  id="lottie-walk"
                  src="/lottiefiles/lottiewalk.json"
                  speed="0.8"
                  loop
                  autoplay
                ></dotlottie-player>
              </div>
            </Link>
          </div>

          <div className="relative flex flex-1 min-h-[14rem] h-full p-5 flex-col items-start rounded-2xl bg-[#DDE1FF] shadow-lg">
            <Link href="../communityBoard">
              <span className="text-[#332400] text-[0.8rem] font-semibold font-sandoll font-normal leading-[1.6875rem] tracking-[-0.05625rem]">
                자유 커뮤니티
              </span>
              {/* <span>기능 설명</span> */}
              <div className="absolute bottom-0 left-0 w-full">
                <dotlottie-player
                  className="w-full h-auto"
                  src="/lottiefiles/lottiefree.json"
                  speed="0.5"
=======
        {/* 하단 섹션 */}
        <section className="h-[30vh] flex gap-4 w-full">
          {/* 왼쪽 카드 */}
          <div className="relative flex flex-1 min-h-[14rem] h-full p-5 flex-col items-start rounded-2xl bg-[#FDECFE] shadow-lg">
            <Link href="../jobList">
              <span className="text-[#332400] text-[0.8rem] font-semibold font-sandoll font-normal leading-[1.6875rem] tracking-[-0.05625rem]">
                판매 & 구인 커뮤니티
              </span>
              {/* <span>기능 설명</span> */}
              <div className="absolute bottom-0 left-0 flex justify-center items-center max-w-[200px] ">
                <dotlottie-player
                  className="w-full h-auto max-w-[200px] max-h-[200px]"
                  src="/lottiefiles/lottiewalk.json"
                  speed="0.8"
>>>>>>> 6b25ea85
                  loop
                  autoplay
                ></dotlottie-player>
              </div>
            </Link>
          </div>

<<<<<<< HEAD
        {/* 
        <div className="flex h-[9rem] p-5 flex-col items-start flex-shrink-0 self-stretch rounded-2xl bg-[#FEF7C1] shadow-lg">
          <span className="text-[#332400] text-[1rem] font-semibold font-sandoll font-normal leading-[1.6875rem] tracking-[-0.05625rem]">
            자유 커뮤니티
          </span>
          <dotlottie-player
            style={{
              // transform: "scale(2)", 이게 문제!
              width: "200px", // 원하는 너비
              height: "200px", // 원하는 높이
              position: "relative",
              bottom: "58px",
              left: "70px",
            }}
            src="/lottiefiles/lottiefree.json"
            speed="0.5"
            loop
            autoplay
          ></dotlottie-player>
        </div> 
        */}
=======
          {/* 오른쪽 카드 */}
          <div className="relative flex flex-1 min-h-[14rem] h-full p-5 flex-col items-start rounded-2xl bg-[#DDE1FF] shadow-lg">
            <Link href="../communityBoard">
              <span className="text-[#332400] text-[0.8rem] font-semibold font-sandoll font-normal leading-[1.6875rem] tracking-[-0.05625rem]">
                자유 커뮤니티
              </span>
              {/* <span>기능 설명</span> */}
              <div className="absolute bottom-0 left-0 flex justify-center max-w-[200px] max-h-[200px]">
                <dotlottie-player
                  className="w-full h-auto max-w-[200px] max-h-[200px]"
                  src="/lottiefiles/lottiefree.json"
                  speed="0.5"
                  loop
                  autoplay
                ></dotlottie-player>
              </div>
            </Link>
          </div>
        </section>
>>>>>>> 6b25ea85
      </div>
    </main>
  );
}<|MERGE_RESOLUTION|>--- conflicted
+++ resolved
@@ -17,18 +17,11 @@
   }, []);
 
   return (
-<<<<<<< HEAD
-    <main className="flex h-[45rem] p-3.5 px-5 flex-col justify-center items-center gap-4">
-      <div className="flex h-full p-3.5 px-5 flex-col justify-center items-center gap-4 self-stretch">
-        <div
-          className="flex min-h-[10rem] flex-col items-start flex-1 self-stretch p-5 rounded-2xl shadow-lg"
-=======
     <main className="flex box-border overflow-hidden px-5 flex-col justify-center items-center gap-4">
       <div className="flex-1 w-full flex flex-col p-3.5 px-5 gap-4">
         {/* 상단 섹션 */}
         <section
           className="h-[40vh] flex flex-col items-start self-stretch p-5 rounded-2xl shadow-lg mb-0"
->>>>>>> 6b25ea85
           style={{
             backgroundImage: "url('/images/mainpageImage.png')",
             backgroundSize: "cover",
@@ -43,39 +36,6 @@
           </span>
         </section>
 
-<<<<<<< HEAD
-        <div className="flex gap-4 w-full">
-          <div className="flex-1 min-h-[14rem] h-full p-5 flex-col items-start rounded-2xl bg-[#FDECFE] shadow-lg">
-            <Link href="../jobList">
-              <span className="text-[#332400] text-[0.8rem] font-semibold font-sandoll font-normal leading-[1.6875rem] tracking-[-0.05625rem]">
-                판매 & 구인 커뮤니티
-              </span>
-              {/* <span>기능 설명</span> */}
-              <div>
-                <dotlottie-player
-                  className="mt-auto w-full flex-1"
-                  id="lottie-walk"
-                  src="/lottiefiles/lottiewalk.json"
-                  speed="0.8"
-                  loop
-                  autoplay
-                ></dotlottie-player>
-              </div>
-            </Link>
-          </div>
-
-          <div className="relative flex flex-1 min-h-[14rem] h-full p-5 flex-col items-start rounded-2xl bg-[#DDE1FF] shadow-lg">
-            <Link href="../communityBoard">
-              <span className="text-[#332400] text-[0.8rem] font-semibold font-sandoll font-normal leading-[1.6875rem] tracking-[-0.05625rem]">
-                자유 커뮤니티
-              </span>
-              {/* <span>기능 설명</span> */}
-              <div className="absolute bottom-0 left-0 w-full">
-                <dotlottie-player
-                  className="w-full h-auto"
-                  src="/lottiefiles/lottiefree.json"
-                  speed="0.5"
-=======
         {/* 하단 섹션 */}
         <section className="h-[30vh] flex gap-4 w-full">
           {/* 왼쪽 카드 */}
@@ -90,7 +50,6 @@
                   className="w-full h-auto max-w-[200px] max-h-[200px]"
                   src="/lottiefiles/lottiewalk.json"
                   speed="0.8"
->>>>>>> 6b25ea85
                   loop
                   autoplay
                 ></dotlottie-player>
@@ -98,29 +57,6 @@
             </Link>
           </div>
 
-<<<<<<< HEAD
-        {/* 
-        <div className="flex h-[9rem] p-5 flex-col items-start flex-shrink-0 self-stretch rounded-2xl bg-[#FEF7C1] shadow-lg">
-          <span className="text-[#332400] text-[1rem] font-semibold font-sandoll font-normal leading-[1.6875rem] tracking-[-0.05625rem]">
-            자유 커뮤니티
-          </span>
-          <dotlottie-player
-            style={{
-              // transform: "scale(2)", 이게 문제!
-              width: "200px", // 원하는 너비
-              height: "200px", // 원하는 높이
-              position: "relative",
-              bottom: "58px",
-              left: "70px",
-            }}
-            src="/lottiefiles/lottiefree.json"
-            speed="0.5"
-            loop
-            autoplay
-          ></dotlottie-player>
-        </div> 
-        */}
-=======
           {/* 오른쪽 카드 */}
           <div className="relative flex flex-1 min-h-[14rem] h-full p-5 flex-col items-start rounded-2xl bg-[#DDE1FF] shadow-lg">
             <Link href="../communityBoard">
@@ -140,7 +76,6 @@
             </Link>
           </div>
         </section>
->>>>>>> 6b25ea85
       </div>
     </main>
   );
