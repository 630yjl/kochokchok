--- conflicted
+++ resolved
@@ -17,11 +17,8 @@
     "react-hook-form": "^7.54.2",
     "react-infinite-scroll-component": "^6.1.0",
     "react-intersection-observer": "^9.14.0",
-<<<<<<< HEAD
     "socket.io-client": "^4.8.1",
-=======
     "react-timer-hook": "^3.0.8",
->>>>>>> 6e19303c
     "swiper": "^11.2.0",
     "zod": "^3.24.1",
     "zustand": "^5.0.2"
