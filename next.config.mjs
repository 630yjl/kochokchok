--- conflicted
+++ resolved
@@ -22,17 +22,11 @@
     ignoreDuringBuilds: true,
   },
   images: {
-<<<<<<< HEAD
     remotePatterns: [
       {
         protocol: "https",
         hostname: "kmong-s3.s3.ap-northeast-2.amazonaws.com",
       },
-=======
-    domains: [
-      "ko-chock-chock.s3.ap-northeast-2.amazonaws.com",
-      "kmong-s3.s3.ap-northeast-2.amazonaws.com", // ✅ 추가된 도메인
->>>>>>> 365019d3
     ],
   },
 };
